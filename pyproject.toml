[tool.poetry]
name = "cargpt"
version = "0.2.0"
description = ""
authors = ["Evgenii Gorchakov <evgenii@yaak.ai>"]
readme = "README.md"

[tool.poetry.dependencies]
python = ">=3.11,<3.12"
torch = "^2.2.0"
torchvision = "^0.17.0"
torchaudio = "^2.2.0"
tensordict = "^0.3.0"
xformers = "=0.0.24"
pytorch-lightning = "^2.1.4"
einops = "^0.7.0"
hydra-core = "^1.3.0"
loguru = "^0.6.0"
jaxtyping = "^0.2.23"
beartype = "*"
more-itertools = "^9.0.0"
torchinfo = "^1.7.2"
wandb = "*"
pillow = ">=9.5.0"
dill = "^0.3.6"
tqdm = "=4.65.0"
transformers = "=4.30.2"

# lightning problems
scipy = "^1.11.4"

[build-system]
requires = ["poetry-core>=1.5.0"]
build-backend = "poetry.core.masonry.api"

[tool.poetry.group.train]
optional = true

[tool.poetry.group.train.dependencies]
omegaconf = "^2.3.0"
<<<<<<< HEAD
protobuf = "4.25.1"
yaak-datasets = {git = "git@github.com:yaak-ai/yaak-datasets.git", rev = "v0.16.1"}
=======
yaak-datasets = {git = "git@github.com:yaak-ai/yaak-datasets.git", rev = "v0.17.1"}
polars = "*"
>>>>>>> ca69e274

[tool.poetry.group.lint]
optional = true

[tool.poetry.group.lint.dependencies]
pyright = "*"
ruff = "*"
deptry = "*"
opencv-stubs = "*"

[tool.poetry.group.dev]
optional = true

[tool.poetry.group.dev.dependencies]
ipdb = "*"
ipython = "*"
pudb = "*"
ipython-autoimport = "*"
pyfzf = "*"
ruff-lsp = "*"
pyright = "*"
lovely-tensors = "*"
pre-commit = "*"

[tool.poetry.group.notebook]
optional = true

[tool.poetry.group.notebook.dependencies]
jupyterlab = "^4.1.1"
jupyterlab-vim = "^4.1.3"
hvplot = "^0.9.2"

[tool.poetry.group.inference]
optional = true

[tool.poetry.group.inference.dependencies]
rerun-sdk = "*"
opencv-python = "*"

[tool.poetry.group.dalle]
optional = true

[tool.poetry.group.dalle.dependencies]
dall-e = {git = "git@github.com:openai/DALL-E.git", rev = "master"}

[tool.poetry.group.log]
optional = true

[tool.poetry.group.log.dependencies]
tensorboard = "^2.16.0"

[tool.pyright]
typeCheckingMode = "basic"
reportUnusedImport = true
reportUnusedVariable = true
reportUnusedFunction = true
reportMissingSuperCall = true
reportUnnecessaryIsInstance = true
reportUnnecessaryCast = true
reportUnnecessaryTypeIgnoreComment = true
reportUnnecessaryComparison= true
reportUnusedCallResult = true
reportUnusedExpression = true
reportMatchNotExhaustive = true

exclude = ['wandb/', 'cargpt/models/gato.py']

[tool.ruff]
preview = true
unsafe-fixes = true

[tool.ruff.lint]
select = ["ALL"]
fixable = ["ALL"]
ignore = ["E501", "F722", "F821", "E203", "D", "CPY", "ANN", "PGH", "FA", "PLR", "N", "TD", "FIX", "S101", "SLF", "C901", "COM812", "ISC001", "A001", "A002", "PD", "FBT003", "EXE", "SIM118", "NPY002"]

[tool.ruff.lint.isort]
known-third-party = ["wandb"]


[tool.deptry.per_rule_ignores]
DEP001 = ["rerun", "deephouse", "fiftyone"]
DEP002 = ["dill", "scipy", "torchaudio"]
DEP003 = ["numpy", "typing_extensions", "numpy", "lightning_utilities"]
DEP004 = ["cv2", "dall_e", "omegaconf", "yaak_datasets", "polars"]<|MERGE_RESOLUTION|>--- conflicted
+++ resolved
@@ -38,13 +38,8 @@
 
 [tool.poetry.group.train.dependencies]
 omegaconf = "^2.3.0"
-<<<<<<< HEAD
-protobuf = "4.25.1"
-yaak-datasets = {git = "git@github.com:yaak-ai/yaak-datasets.git", rev = "v0.16.1"}
-=======
 yaak-datasets = {git = "git@github.com:yaak-ai/yaak-datasets.git", rev = "v0.17.1"}
 polars = "*"
->>>>>>> ca69e274
 
 [tool.poetry.group.lint]
 optional = true
