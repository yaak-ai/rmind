--- conflicted
+++ resolved
@@ -7,12 +7,8 @@
 from typing import Tuple
 from torch import Tensor, nn
 from torchvision.models import ResNet
-<<<<<<< HEAD
 from dall_e import load_model
 from torch.nn.functional import softmax
-=======
->>>>>>> fddff20d
-
 
 class ResnetBackbone(torch.nn.Module):
     def __init__(self, resnet: ResNet, freeze: bool = True):
