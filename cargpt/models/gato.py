--- conflicted
+++ resolved
@@ -79,7 +79,6 @@
         super().__init__()
         self.save_hyperparameters()
 
-<<<<<<< HEAD
         logger.debug(
             "Instantiating image encoder",
             target=self.hparams.image_encoder._target_,  # type: ignore[union-attr]
@@ -119,13 +118,6 @@
         logger.debug(
             "Instantiating action position encodings",
             target=self.hparams.position_encoding.action._target_,  # type: ignore[union-attr]
-=======
-        self.encodings: ModuleDict = instantiate(self.hparams.encodings)
-
-        # for embeddings
-        self.discrete_embedding = instantiate(
-            self.hparams.embeddings.discrete_embedding  # type: ignore[union-attr]
->>>>>>> 3d25275d
         )
         self.action_position = instantiate(self.hparams.position_encoding.action)  # type: ignore[union-attr]
 
@@ -231,7 +223,6 @@
             .repeat(b, t, n, 1)
         )
 
-<<<<<<< HEAD
         embeddings += position_encoded
 
         return embeddings, tokens
@@ -295,71 +286,6 @@
         pred, tgt = self._step(sample)
         loss = self._compute_loss(pred, tgt)
 
-=======
-        # Special tokens
-        self.separator_idx = 0
-        self.start_token_idx = 1
-        self.end_token_idx = 2
-
-    def _step(
-        self,
-        speed,
-        gas_pedal_normalized,
-    ):
-        speed_encoded: Int[Tensor, "b ts"] = self.encodings.continues_values(speed)  # type: ignore[operator]
-        gas_pedal_normalized_encoded: Int[Tensor, "b ts"] = self.encodings.continues_values(  # type: ignore[operator]
-            gas_pedal_normalized
-        )
-
-        # when more input data is added - concat vectors and pass as tensors encoded
-        tensors_encoded: Int[Tensor, "b ts n"] = rearrange(
-            speed_encoded[..., :-1], "b (ts 1) -> b ts 1"
-        )
-        discrete_actions_encoded: Int[Tensor, "b ts A"] = rearrange(
-            gas_pedal_normalized_encoded[..., 1:], "b (ts 1) -> b ts 1"
-        )
-
-        pred = self.forward(
-            tensors_encoded=tensors_encoded,
-            discrete_actions_encoded=discrete_actions_encoded,
-        )
-
-        b, _, _ = pred.shape
-        special_token = torch.ones(size=(b, 1)).to(tensors_encoded)
-        ground_truth: Int[Tensor, "b l"] = torch.cat(
-            [
-                tensors_encoded[:, -1],
-                special_token * self.separator_idx,
-                discrete_actions_encoded[:, -1],
-                special_token * self.end_token_idx,
-            ],
-            dim=1,
-        )
-        ground_truth_mask: Int[Tensor, "b l"] = torch.ones_like(ground_truth)
-        # The only thing we don't want to predict right now is separator
-        # TODO: let it be configurabe from cfg if possible
-        separator_position = tensors_encoded[:, -1].shape[1]
-        ground_truth_mask[:, separator_position] = 0
-
-        return pred, ground_truth, ground_truth_mask
-
-    def _compute_loss(self, predictions, ground_truth, ground_truth_mask):
-        log_p = log_softmax(predictions, dim=-1)
-        loss = -(
-            torch.gather(
-                input=log_p,
-                dim=-1,
-                index=ground_truth[:, :, None].to(torch.int64),
-            ).squeeze(-1)
-            * ground_truth_mask
-        ).sum()
-        return loss
-
-    def training_step(self, batch, batch_idx):
-        speed, gas_pedal_normalized = self.unpack_batch_for_predictions(batch)
-        pred, ground_truth, ground_truth_mask = self._step(speed, gas_pedal_normalized)
-        loss = self._compute_loss(pred, ground_truth, ground_truth_mask)
->>>>>>> 3d25275d
         self.log(
             "train/loss",
             loss,
@@ -368,25 +294,15 @@
             prog_bar=True,
             sync_dist=True,
             rank_zero_only=True,
-<<<<<<< HEAD
             batch_size=pred.shape[0],
-=======
-            batch_size=speed.shape[0],
->>>>>>> 3d25275d
         )
         return loss
 
     def validation_step(self, batch, batch_idx):
-<<<<<<< HEAD
         sample = self.prepare_batch(batch)
         pred, tgt = self._step(sample)
         loss = self._compute_loss(pred, tgt)
 
-=======
-        speed, gas_pedal_normalized = self.unpack_batch_for_predictions(batch)
-        pred, ground_truth, ground_truth_mask = self._step(speed, gas_pedal_normalized)
-        loss = self._compute_loss(pred, ground_truth, ground_truth_mask)
->>>>>>> 3d25275d
         self.log(
             "val/loss",
             loss,
@@ -395,37 +311,10 @@
             prog_bar=True,
             sync_dist=True,
             rank_zero_only=True,
-<<<<<<< HEAD
             batch_size=pred.shape[0],
         )
 
         # TODO: Logging to table
-=======
-            batch_size=speed.shape[0],
-        )
-
-        if hasattr(self, "_tables"):
-            inverted: Float[Tensor, "b t"] = self.invert_predictions(pred)
-            # TODO: figure out a more generic solution
-            gas_pedal_normalized_pred: Float[Tensor, "b"] = inverted[:, 3]
-            gas_pedal_normalized_gt: Float[Tensor, "b"] = gas_pedal_normalized[:, -1]
-            speed_pred: Float[Tensor, "b"] = inverted[:, 1]
-            speed_gt: Float[Tensor, "b"] = speed[:, -1]
-            if table := self._tables.get("outputs"):
-                data: Float[Tensor, "b tx"] = rearrange(
-                    [  # type: ignore
-                        gas_pedal_normalized_pred,
-                        gas_pedal_normalized_gt,
-                        speed_pred,
-                        speed_gt,
-                    ],
-                    "x b -> b x",
-                )
-
-                for row in data.tolist():
-                    table.add_data(*row)
-
->>>>>>> 3d25275d
         return loss
 
     def invert_predictions(
@@ -440,7 +329,6 @@
     def forward(
         self,
         *,
-<<<<<<< HEAD
         episode: Float[Tensor, "b to d"],
     ):
         _, m, _ = episode.shape
@@ -450,88 +338,9 @@
         features = self.transformer_decoder(
             tgt=episode[:, 1:],
             memory=episode[:, :-1],
-=======
-        tensors_encoded: Int[Tensor, "b ts 1"],
-        discrete_actions_encoded: Int[Tensor, "b ts 1"],
-    ):
-        b, ts, _ = tensors_encoded.shape
-
-        # encodings to embeddings - learnable!
-        tensors_embeddings: Float[Tensor, "b ts 1 e"] = self.discrete_embedding(
-            tensors_encoded
-        )
-
-        # construct observations and add local positional embedding
-        observations = tensors_embeddings
-        _, _, observations_tokens, _ = observations.shape
-        positions = torch.arange(
-            0, observations_tokens, dtype=torch.int, device=observations.device
-        )
-        positions = self.local_position(positions)
-        positions_encoded = repeat(positions, "tokens e -> b ts tokens e", b=b, ts=ts)
-        observations_embeddings = observations + positions_encoded
-
-        # Prepare actions, use the same position always
-        actions_embeddings: Float[Tensor, "b ts 1 e"] = self.discrete_embedding(
-            discrete_actions_encoded
-        )
-        action_position_encoded: Float[Tensor, "1 e"] = self.action_position(
-            torch.tensor([0], device=actions_embeddings.device)
-        )
-        _, _, actions_tokens, _ = actions_embeddings.shape
-        actions_embeddings = actions_embeddings + repeat(
-            action_position_encoded,
-            "1 e -> b ts (tokens 1) e",
-            b=b,
-            ts=ts,
-            tokens=actions_tokens,
-        )
-        # Get start and end token plus separator
-        start_token, separator = self.discrete_embedding(
-            torch.tensor(
-                [self.start_token_idx, self.separator_idx],
-                device=actions_embeddings.device,
-            )
-        ).chunk(2, dim=0)
-
-        # construct full sequence: [[o, |, a], [o, |, a], ...]
-        # appendix B of the paper (https://arxiv.org/abs/2205.06175)
-        full_sequence: Float[Tensor, "b ts L e"] = torch.concat(  # type: ignore[assignment]
-            [
-                observations_embeddings,
-                repeat(separator, "1 e -> b ts 1 e", b=b, ts=ts),
-                actions_embeddings,
-            ],
-            dim=2,  # concat tokens on each timestamp
-        )
-
-        # The last timestep s_l = [o_l | a_l] from full sequence is the one the decoder
-        # should predict
-        tgt_seq: Float[Tensor, "b L e"] = full_sequence[:, -1:].squeeze(1)
-        tgt_seq = torch.concat(
-            [
-                repeat(start_token, "1 e -> b 1 e", b=b),
-                tgt_seq,
-            ],
-            dim=1,
-        )
-        _, seq_tokens, _ = tgt_seq.shape
-        tgt_mask = torch.tril(
-            torch.ones(seq_tokens, seq_tokens, device=tgt_seq.device)
-        ).float()
-        # mask out separator which is just after observations
-        separator_idx = observations_tokens + 1
-        tgt_mask[separator_idx, separator_idx] = 0.0
-        tgt_mask = tgt_mask.masked_fill(tgt_mask == 0.0, -torch.inf)
-
-        pred = self.transformer_decoder(
-            tgt=tgt_seq,
-            memory=rearrange(full_sequence[:, :-1], "b ts L e -> b (ts L) e"),
->>>>>>> 3d25275d
             tgt_mask=tgt_mask,
             memory_mask=tgt_mask,
         )
-<<<<<<< HEAD
         logits = self.classifier(features)
 
         return logits
@@ -555,26 +364,6 @@
         }
 
         return sample
-=======
-        pred = self.back_to_discrete(pred)
-        return pred
-
-    def unpack_batch_for_predictions(
-        self, batch
-    ) -> Tuple[Float[Tensor, "b t"], Float[Tensor, "b t"]]:
-        clips = mit.one(batch["clips"].values())
-        meta = clips["meta"]
-
-        speed = meta["VehicleMotion_speed"].to(self.device)
-
-        gas_pedal_normalized = meta["VehicleMotion_gas_pedal_normalized"].to(
-            self.device
-        )
-        return (
-            speed,
-            gas_pedal_normalized,
-        )
->>>>>>> 3d25275d
 
     def configure_optimizers(self):
         optimizer = instantiate(self.hparams.optimizer, params=self.parameters())
@@ -591,19 +380,7 @@
             logger.experiment, wandb.wandb_run.Run
         ):
             self._tables = {}
-<<<<<<< HEAD
             # TODO
-=======
-
-            if log_cfg.get(name := "outputs"):
-                columns = [
-                    "gas_pedal_normalized_pred",
-                    "gas_pedal_normalized_gt",
-                    "speed_pred",
-                    "speed_gt",
-                ]
-                self._tables[name] = wandb.Table(columns=columns)
->>>>>>> 3d25275d
 
     def on_validation_epoch_end(self):
         if hasattr(self, "_tables") and self.trainer.state.stage != "sanity_check":
