--- conflicted
+++ resolved
@@ -1,9 +1,5 @@
 from collections.abc import Sequence
-<<<<<<< HEAD
-from functools import lru_cache, partial
-=======
 from functools import lru_cache
->>>>>>> a54cf32a
 
 import torch
 from einops import rearrange
@@ -106,8 +102,15 @@
 
         episode = episode_builder.build_episode(inputs)
 
-<<<<<<< HEAD
-        if (result_key := PredictionResultKey.PREDICTION) in result_keys:
+        if any(
+            result_key in result_keys
+            for result_key in (
+                PredictionResultKey.PREDICTION,
+                PredictionResultKey.PREDICTION_PROBS,
+                PredictionResultKey.SCORE_LOGPROB,
+                PredictionResultKey.SCORE_L1,
+            )
+        ):
             mask = self._build_attention_mask(episode.index, episode.timestep)
             embedding = encoder(src=episode.packed_embeddings, mask=mask.data)
 
@@ -133,17 +136,58 @@
                 batch_size=[b, t - 1],
             )
 
-            prediction_tokens = logits.apply(lambda x: x.argmax(dim=-1))
-            prediction = prediction_tokens.named_apply(  # pyright: ignore[reportAttributeAccessIssue]
-                lambda k, v: episode_builder.detokenizers.get(k)(v),  # pyright: ignore[reportOptionalMemberAccess]
-                nested_keys=True,
-            )
-
-            # insert NaN at index -1 to indicate no prediction for t=-1
-            padder = partial(F.pad, pad=(0, 1), mode="constant", value=torch.nan)
-            prediction = prediction.apply(padder, batch_size=[b, t])
-
-            result[result_key] = prediction
+            # NOTE: insert NaN at index -1 to indicate no prediction for t=-1
+            if (result_key := PredictionResultKey.PREDICTION) in result_keys:
+                prediction_tokens = logits.apply(lambda x: x.argmax(dim=-1))
+                prediction = prediction_tokens.named_apply(  # pyright: ignore[reportAttributeAccessIssue]
+                    lambda k, v: episode_builder.detokenizers.get(k)(v),  # pyright: ignore[reportOptionalMemberAccess]
+                    nested_keys=True,
+                )
+
+                prediction = prediction.apply(nan_padder((0, 1)), batch_size=[b, t])
+
+                result[result_key] = prediction
+
+            if (result_key := PredictionResultKey.PREDICTION_PROBS) in result_keys:
+                # TODO: categorical heads only
+                result[result_key] = logits.apply(lambda x: x.softmax(dim=-1)).apply(
+                    nan_padder((0, 0, 0, 1)), batch_size=[b, t]
+                )
+
+            if (result_key := PredictionResultKey.SCORE_LOGPROB) in result_keys:
+                """Finds log prob of the correct token at each timestep."""
+                prediction_probs = logits.apply(lambda x: x.softmax(dim=-1)).apply(  # pyright: ignore[reportAttributeAccessIssue]
+                    nan_padder((0, 0, 0, 1)), batch_size=[b, t]
+                )
+                gt_tokens = episode.tokenized.select(
+                    *(k for k, _ in self.heads.flatten())
+                )
+                probs_of_gt = prediction_probs.named_apply(
+                    lambda k, v: v.gather(index=gt_tokens[k], dim=-1),
+                    nested_keys=True,
+                )
+                result[result_key] = probs_of_gt.apply(lambda x: -torch.log(x))
+
+            if (result_key := PredictionResultKey.SCORE_L1) in result_keys:
+                prediction_tokens = logits.apply(lambda x: x.argmax(dim=-1))
+                prediction = prediction_tokens.named_apply(  # pyright: ignore[reportAttributeAccessIssue]
+                    lambda k, v: episode_builder.detokenizers.get(k)(v),  # pyright: ignore[reportOptionalMemberAccess]
+                    nested_keys=True,
+                )
+
+                prediction = prediction.float().apply(
+                    nan_padder((0, 1)), batch_size=[b, t]
+                )
+                ground_truth = episode.inputs.select(
+                    *(k for k, _ in self.heads.flatten())
+                )
+
+                l1 = prediction.named_apply(
+                    lambda k, v: F.l1_loss(v, ground_truth[k], reduction="none"),
+                    nested_keys=True,
+                )
+
+                result[result_key] = l1
 
         if (result_key := PredictionResultKey.GROUND_TRUTH) in result_keys:
             ground_truth = episode.inputs.select(*(k for k, _ in self.heads.flatten()))
@@ -175,125 +219,6 @@
 
             result[result_key] = attention
 
-=======
-        if any(
-            result_key in result_keys
-            for result_key in (
-                PredictionResultKey.PREDICTION,
-                PredictionResultKey.PREDICTION_PROBS,
-                PredictionResultKey.SCORE_LOGPROB,
-                PredictionResultKey.SCORE_L1,
-            )
-        ):
-            mask = self._build_attention_mask(episode.index, episode.timestep)
-            embedding = encoder(src=episode.packed_embeddings, mask=mask.data)
-
-            observation_summaries = (
-                episode.index.select(  # pyright: ignore[reportAttributeAccessIssue]
-                    k := (Modality.SPECIAL, SpecialToken.OBSERVATION_SUMMARY)
-                )
-                .parse(embedding)
-                .get(k)
-            )
-
-            # order: (o0, o1), (o1, o2), (o2, o3), ...
-            features = rearrange(
-                [observation_summaries[:, :-1], observation_summaries[:, 1:]],
-                "i b t 1 d -> b t (i d)",
-            )
-
-            logits = TensorDict.from_dict(
-                {
-                    (modality, name): head(features)
-                    for (modality, name), head in self.heads.flatten()
-                },
-                batch_size=[b, t - 1],
-            )
-
-            # NOTE: insert NaN at index -1 to indicate no prediction for t=-1
-            if (result_key := PredictionResultKey.PREDICTION) in result_keys:
-                prediction_tokens = logits.apply(lambda x: x.argmax(dim=-1))
-                prediction = prediction_tokens.named_apply(  # pyright: ignore[reportAttributeAccessIssue]
-                    lambda k, v: episode_builder.detokenizers.get(k)(v),  # pyright: ignore[reportOptionalMemberAccess]
-                    nested_keys=True,
-                )
-
-                prediction = prediction.apply(nan_padder((0, 1)), batch_size=[b, t])
-
-                result[result_key] = prediction
-
-            if (result_key := PredictionResultKey.PREDICTION_PROBS) in result_keys:
-                # TODO: categorical heads only
-                result[result_key] = logits.apply(lambda x: x.softmax(dim=-1)).apply(
-                    nan_padder((0, 0, 0, 1)), batch_size=[b, t]
-                )
-
-            if (result_key := PredictionResultKey.SCORE_LOGPROB) in result_keys:
-                """Finds log prob of the correct token at each timestep."""
-                prediction_probs = logits.apply(lambda x: x.softmax(dim=-1)).apply(  # pyright: ignore[reportAttributeAccessIssue]
-                    nan_padder((0, 0, 0, 1)), batch_size=[b, t]
-                )
-                gt_tokens = episode.tokenized.select(
-                    *(k for k, _ in self.heads.flatten())
-                )
-                probs_of_gt = prediction_probs.named_apply(
-                    lambda k, v: v.gather(index=gt_tokens[k], dim=-1),
-                    nested_keys=True,
-                )
-                result[result_key] = probs_of_gt.apply(lambda x: -torch.log(x))
-
-            if (result_key := PredictionResultKey.SCORE_L1) in result_keys:
-                prediction_tokens = logits.apply(lambda x: x.argmax(dim=-1))
-                prediction = prediction_tokens.named_apply(  # pyright: ignore[reportAttributeAccessIssue]
-                    lambda k, v: episode_builder.detokenizers.get(k)(v),  # pyright: ignore[reportOptionalMemberAccess]
-                    nested_keys=True,
-                )
-
-                prediction = prediction.float().apply(
-                    nan_padder((0, 1)), batch_size=[b, t]
-                )
-                ground_truth = episode.inputs.select(
-                    *(k for k, _ in self.heads.flatten())
-                )
-
-                l1 = prediction.named_apply(
-                    lambda k, v: F.l1_loss(v, ground_truth[k], reduction="none"),
-                    nested_keys=True,
-                )
-
-                result[result_key] = l1
-
-        if (result_key := PredictionResultKey.GROUND_TRUTH) in result_keys:
-            ground_truth = episode.inputs.select(*(k for k, _ in self.heads.flatten()))
-
-            result[result_key] = ground_truth
-
-        if (result_key := PredictionResultKey.ATTENTION) in result_keys:
-            mask = self._build_attention_mask(episode.index, episode.timestep)
-            attention = encoder.compute_attention_rollout(
-                src=episode.packed_embeddings,
-                mask=mask.data,
-                drop_ratio=0.9,
-            )
-
-            attention = (
-                # from relevant tokens
-                episode.index.select((  # pyright: ignore[reportAttributeAccessIssue]
-                    Modality.SPECIAL,
-                    SpecialToken.OBSERVATION_SUMMARY,
-                ))
-                .parse(attention, dim=1)
-                # to all tokens
-                .apply(lambda x: episode.index.parse(x, dim=3))
-                .apply(
-                    Rearrange("b t_from s_from t_to s_to -> b t_from t_to s_from s_to"),
-                    batch_size=[b, t, t],
-                )
-            )
-
-            result[result_key] = attention
-
->>>>>>> a54cf32a
         return result
 
     @classmethod
