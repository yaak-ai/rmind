--- conflicted
+++ resolved
@@ -63,13 +63,8 @@
 
         logits = TensorDict.from_dict(
             {
-<<<<<<< HEAD
-                (token, name): head(observation_pairs)  # pyright: ignore
-                for (token, name), head in self.heads.flatten()
-=======
                 (modality, name): head(observation_pairs)
                 for (modality, name), head in self.heads.flatten()
->>>>>>> 545b82d4
             },
             batch_size=[b, t - 1],
         )
