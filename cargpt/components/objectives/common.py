from enum import StrEnum, auto


class ObjectiveName(StrEnum):
    FORWARD_DYNAMICS = auto()
    INVERSE_DYNAMICS = auto()
    RANDOM_MASKED_HINDSIGHT_CONTROL = auto()
    COPYCAT = auto()


class PredictionResultKey(StrEnum):
    PREDICTION = auto()
<<<<<<< HEAD
=======
    PREDICTION_PROBS = auto()
    SCORE_LOGPROB = auto()
    SCORE_L1 = auto()
>>>>>>> a54cf32a
    GROUND_TRUTH = auto()
    ATTENTION = auto()<|MERGE_RESOLUTION|>--- conflicted
+++ resolved
@@ -10,11 +10,8 @@
 
 class PredictionResultKey(StrEnum):
     PREDICTION = auto()
-<<<<<<< HEAD
-=======
     PREDICTION_PROBS = auto()
     SCORE_LOGPROB = auto()
     SCORE_L1 = auto()
->>>>>>> a54cf32a
     GROUND_TRUTH = auto()
     ATTENTION = auto()