import operator
from functools import lru_cache

import torch
from einops import pack
from einops.layers.torch import Rearrange
from tensordict import TensorDict
from torch.nn import Module

from cargpt.components.episode import (
    EpisodeBuilder,
    Index,
    Modality,
    SpecialToken,
    Timestep,
)
from cargpt.components.mask import (
    AttentionMask,
    AttentionMaskLegend,
    XFormersAttentionMaskLegend,
)
from cargpt.components.objectives.copycat import (
    CopycatObjective,
)
from cargpt.utils import ModuleDict


class ForwardDynamicsPredictionObjective(Module):
    def __init__(self, heads: ModuleDict, losses: Module) -> None:
        super().__init__()
        self.heads = heads
        self.losses = losses

    def forward(
        self,
        inputs: TensorDict,
        episode_builder: EpisodeBuilder,
        encoder: Module,
        logit_bias: TensorDict,
    ) -> TensorDict:
        _b, _t = inputs.batch_size
        episode = episode_builder.build_episode(inputs)
        mask = self._build_attention_mask(episode.index, episode.timestep)
        embedding = encoder(src=episode.packed_embeddings, mask=mask.data)

        index = episode.index.select(*episode.timestep.keys(TokenType.OBSERVATION))
        observations = index.parse(embedding)

        index = episode.index.select(  # pyright: ignore
            (Modality.SPECIAL, SpecialToken.OBSERVATION_SUMMARY),
            (Modality.SPECIAL, SpecialToken.ACTION_SUMMARY),
        )
        summaries = index.parse(embedding)
        observations_summary = summaries.get((
            Modality.SPECIAL,
            SpecialToken.OBSERVATION_SUMMARY,
        ))
        actions_summary = summaries.get((Modality.SPECIAL, SpecialToken.ACTION_SUMMARY))

        # (obs, obs_summary, action_summary), all but last timestep
        observations_action_pairs = observations.apply(
            lambda obs: pack(
                [
                    obs[:, :-1],
                    torch.broadcast_to(observations_summary, obs.shape)[:, :-1],
                    torch.broadcast_to(actions_summary, obs.shape)[:, :-1],
                ],
                "b t p *",
            )[0]
        )

        logits = TensorDict.from_dict(
            {
<<<<<<< HEAD
                (modality, name): head(observations_action_pairs[modality][name])  # pyright: ignore
=======
                (modality, name): head(observation_action_pairs)
>>>>>>> 545b82d4
                for (modality, name), head in self.heads.flatten()
            },
            batch_size=[],
        )

        image_obs = logits.select(Modality.IMAGE)
        image_labels = episode.raw.select(*image_obs.keys(True, True))[:, 1:]  # pyright: ignore
        image_labels = image_labels.apply(lambda x: x.detach(), batch_size=[])  # SG ?

        non_image_obs = logits.select((Modality.CONTINUOUS), (Modality.DISCRETE))
        non_image_labels = episode.tokenized.select(*non_image_obs.keys(True, True))[
            :, 1:
        ]  # pyright: ignore

        non_image_obs = non_image_obs.apply(operator.add, logit_bias, batch_size=[])
        non_image_obs = non_image_obs.apply(
            Rearrange("b t 1 d -> (b t) d"), batch_size=[]
        )
        non_image_labels = non_image_labels.apply(
            Rearrange("b t 1 -> (b t)"), batch_size=[]
        )

        logits = image_obs.update(non_image_obs)
        labels = image_labels.update(non_image_labels)

        loss = TensorDict(
            {
                (modality, name): criteria(
                    logits[modality][name], labels[modality][name]
                )  # pyright: ignore
                for (modality, name), criteria in self.losses.flatten()
            },
            batch_size=[],
        )

        return TensorDict.from_dict({"loss": loss, "mask": mask}, batch_size=[])

    @classmethod
    @lru_cache(maxsize=1, typed=True)
    def _build_attention_mask(
        cls,
        index: Index,
        timestep: Timestep,
        legend: AttentionMaskLegend = XFormersAttentionMaskLegend,
    ) -> AttentionMask:
        return CopycatObjective._build_attention_mask(index, timestep, legend)<|MERGE_RESOLUTION|>--- conflicted
+++ resolved
@@ -71,11 +71,7 @@
 
         logits = TensorDict.from_dict(
             {
-<<<<<<< HEAD
                 (modality, name): head(observations_action_pairs[modality][name])  # pyright: ignore
-=======
-                (modality, name): head(observation_action_pairs)
->>>>>>> 545b82d4
                 for (modality, name), head in self.heads.flatten()
             },
             batch_size=[],
