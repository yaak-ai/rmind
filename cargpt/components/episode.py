from collections.abc import Mapping, Sequence
from dataclasses import dataclass
from enum import StrEnum, auto
from functools import cache
from itertools import accumulate, pairwise
from operator import add
from typing import cast

import torch
from einops import pack, rearrange, repeat
from jaxtyping import Float, Int, Shaped
from loguru import logger
from tensordict import TensorDict, tensorclass
from tensordict.utils import NestedKey
from torch import Tensor
from torch.nn import Module, ModuleDict


class TokenType(StrEnum):
    OBSERVATION = auto()
    ACTION = auto()
    SPECIAL = auto()


class Modality(StrEnum):
    IMAGE = auto()
    CONTINUOUS = auto()
    DISCRETE = auto()
    SPECIAL = auto()


class SpecialToken(StrEnum):
    OBSERVATION_SUMMARY = auto()
    OBSERVATION_HISTORY = auto()
    ACTION_SUMMARY = auto()


class PositionEncoding(StrEnum):
    OBSERVATIONS = auto()
    ACTIONS = auto()
    SPECIAL = auto()
    TIMESTEP = auto()


@dataclass(frozen=True, kw_only=True)
class Token:
    type: TokenType
    name: str
    modality: Modality

    @property
    def key(self) -> tuple[Modality, str]:
        return (self.modality, self.name)


@dataclass(frozen=True)
class Timestep:
    tokens: tuple[Token, ...]

    @classmethod
    def build(cls, *args: Sequence[str]):
        tokens: list[Token] = []
        for arg in args:
            match arg:
                case (type, modality, key):
                    token = Token(
                        type=TokenType(type),
                        modality=Modality(modality),
                        name=key,
                    )

                case ("special", key):
                    token = Token(
                        type=TokenType.SPECIAL,
                        modality=Modality.SPECIAL,
                        name=key,
                    )

                case _:
                    msg = f"invalid token: {arg}"
                    raise ValueError(msg)

            tokens.append(token)

        return cls(tuple(tokens))

    @cache  # noqa: B019
    def keys(self, token_type: TokenType) -> tuple[tuple[Modality, str], ...]:
        return tuple(token.key for token in self.tokens if token.type is token_type)


@tensorclass  # pyright: ignore
class Index:
    image: TensorDict
    continuous: TensorDict
    discrete: TensorDict
    special: TensorDict

    def parse(self, src: Shaped[Tensor, "..."], dim: int = 1) -> TensorDict:
        # https://github.com/pytorch/pytorch/issues/30574

        match dim:
            case 0:
                fn = lambda idx: src[idx]  # noqa: E731

            case 1:
                fn = lambda idx: src[:, idx]  # noqa: E731

            case 2:
                fn = lambda idx: src[:, :, idx]  # noqa: E731

            case 3:
                fn = lambda idx: src[:, :, :, idx]  # noqa: E731

            case _:
                raise NotImplementedError

        batch_size = [*src.shape[:dim], *self.batch_size]

        return self.to_tensordict().apply(
            fn,
            batch_size=batch_size,
            device=src.device,
            inplace=False,
        )

    @property
    def all_values(self) -> Int[Tensor, "d"]:
        return torch.cat(
            list(
                self.values(
                    include_nested=True,
                    leaves_only=True,
                )
            ),
            -1,
        ).flatten()

    @property
    def max(self) -> int:
        return max(
            self.apply(torch.max, batch_size=[]).values(
                include_nested=True,
                leaves_only=True,
            )
        ).item()


# NOTE: need Index.__hash__ and Index.__eq__ for @lru_cache'ing methods with Index arguments
# defining/assigning these outside of Index since @tensordict overrides most methods
from tensordict.tensorclass import _eq  # noqa: E402, PLC2701


def _index_hash(self) -> int:
    items = tuple(
        (k, tuple(v.flatten().tolist()))
        for k, v in sorted(
            self.items(
                include_nested=True,
                leaves_only=True,
            ),
            key=lambda x: x[0],
        )
    )

    return hash(items)


def _index_eq(self, other: Index) -> bool:
    return _eq(self, other).all()


Index.__hash__ = _index_hash
Index.__eq__ = _index_eq


@tensorclass  # pyright: ignore
class Episode:
    inputs: TensorDict
    tokenized: TensorDict
    embedded_nope: TensorDict
    embedded: TensorDict
    index: Index
    timestep: Timestep

    @property  # TODO: cache?
    def packed_embeddings(self) -> Float[Tensor, "b s d"]:
        embeddings, _ = pack(
            [self.embedded[token.key] for token in self.timestep.tokens],
            "b t * d",
        )
        return rearrange(embeddings, "b t s d -> b (t s) d")


class EpisodeBuilder(Module):
    def __init__(
        self,
        *,
        timestep: Timestep,
        special_tokens: Mapping[str, int],
        tokenizers: ModuleDict,
        embeddings: ModuleDict,
        position_encoding: ModuleDict,
<<<<<<< HEAD
=======
        freeze: bool | None = None,
>>>>>>> 06299e1a
    ) -> None:
        super().__init__()
        self.timestep = timestep
        self.special_tokens = special_tokens
        self.tokenizers = tokenizers
        self.embeddings = embeddings
        self.position_encoding = position_encoding

<<<<<<< HEAD
=======
        if freeze is not None:
            if freeze is False and (
                params_to_unfreeze := tuple(
                    k
                    for (k, v) in self.named_parameters(recurse=True)
                    if not v.requires_grad
                )
            ):
                logger.warning("unfreezing", params=params_to_unfreeze)

            self.requires_grad_(not freeze).train(not freeze)  # pyright: ignore[reportUnusedCallResult]

>>>>>>> 06299e1a
    def build_episode(
        self,
        inputs: TensorDict,
        *,
        # TODO: make this less jarring
        masked_action_timestep_idx: list[int] | None = None,
        masked_observation_timestep_idx: list[int] | None = None,
    ) -> Episode:
        tokenized = inputs.named_apply(
            lambda nested_key, tensor: (
                self.tokenizers.get(nested_key, default=None)
                or self.tokenizers.get(nested_key[0])
            )(tensor),
            nested_keys=True,
        )

        tokenized[Modality.SPECIAL] = {
            k: torch.tensor(v).expand(*tokenized.batch_size, 1)
            for k, v in self.special_tokens.items()
        }

        embedded_nope = tokenized.named_apply(
            lambda nested_key, tensor: (
                self.embeddings.get(nested_key, default=None)
                or self.embeddings.get(nested_key[0])
            )(tensor),
            nested_keys=True,
        )

        # TODO: learnable mask token?
        if masked_action_timestep_idx is not None:
            embedded_nope.select(*self.timestep.keys(TokenType.ACTION))[
                :, masked_action_timestep_idx
            ] = -1.0

        if masked_observation_timestep_idx is not None:
            embedded_nope.select(*self.timestep.keys(TokenType.OBSERVATION))[
                :, masked_observation_timestep_idx
            ] = -1.0

        lengths = {
            token.key: embedded_nope.get_item_shape(token.key)[2]
            for token in self.timestep.tokens
        }
        timestep_index = self._build_timestep_index(lengths).to(embedded_nope.device)  # pyright: ignore
        timestep_length = sum(lengths.values())
        _, t = embedded_nope.batch_size
        index = timestep_index.apply(
            lambda x: torch.stack([x + i * timestep_length for i in range(t)]),
            batch_size=[t],
        )

        embedded = self._position_encode(embedded_nope, timestep_index)

        return Episode(  # pyright: ignore
            inputs=inputs,
            tokenized=tokenized,
            embedded_nope=embedded_nope,
            embedded=embedded,
            index=index,
            timestep=self.timestep,
            batch_size=[],
            device=inputs.device,
        )

    def _build_timestep_index(self, lengths: dict[NestedKey, int]) -> Index:
        ranges = dict(
            zip(
                lengths.keys(),
                pairwise(accumulate(lengths.values(), initial=0)),
            )
        )
        return Index.from_dict(
            {k: torch.arange(*v) for k, v in ranges.items()},
            batch_size=[],
        )

    def _position_encode(
        self,
        embeddings: TensorDict,
        index: Index,
    ) -> TensorDict:
        position_embeddings = cast(TensorDict, torch.zeros_like(embeddings[0]))
        device = position_embeddings.device

        if module := self.position_encoding.get(
            (key := Modality.IMAGE, "patch"), default=None
        ):
            num_rows = module.row.num_embeddings
            num_cols = module.col.num_embeddings
            row_pe = module.row(torch.arange(num_rows, device=device))
            col_pe = module.col(torch.arange(num_cols, device=device))
            row_pe = repeat(row_pe, "h d -> (h w) d", w=num_cols)
            col_pe = repeat(col_pe, "w d -> (h w) d", h=num_rows)

            position_embeddings.select(key).apply(
                lambda x: x + row_pe + col_pe,
                inplace=True,  # NOTE
            )

        if module := self.position_encoding.get(
            PositionEncoding.OBSERVATIONS, default=None
        ):
            keys = self.timestep.keys(TokenType.OBSERVATION)
            position = index.select(*keys).to_tensordict()
            position_embedding = position.apply(module)
            position_embeddings.select(*keys).apply(
                add,
                position_embedding,
                inplace=True,  # NOTE
            )

        if module := self.position_encoding.get(PositionEncoding.ACTIONS, default=None):
            keys = self.timestep.keys(TokenType.ACTION)
            position = torch.arange(module.num_embeddings, device=device)
            position_embedding = module(position)
            position_embeddings.select(*keys).apply(
                lambda emb: emb + position_embedding,
                inplace=True,  # NOTE
            )

        if module := self.position_encoding.get(PositionEncoding.SPECIAL, default=None):
            keys = self.timestep.keys(TokenType.SPECIAL)
            position = torch.arange(module.num_embeddings, device=device)
            position_embedding = module(position)
            position_embeddings.select(*keys).apply(
                lambda emb: emb + position_embedding,
                inplace=True,  # NOTE
            )

        if module := self.position_encoding.get(
            PositionEncoding.TIMESTEP, default=None
        ):
            position = torch.arange(module.num_embeddings, device=device)
            position_embedding = rearrange(module(position), "t d -> t 1 d")
            position_embeddings.apply(
                lambda emb: emb + position_embedding,
                inplace=True,  # NOTE
            )

        return embeddings.apply(add, position_embeddings)<|MERGE_RESOLUTION|>--- conflicted
+++ resolved
@@ -201,10 +201,7 @@
         tokenizers: ModuleDict,
         embeddings: ModuleDict,
         position_encoding: ModuleDict,
-<<<<<<< HEAD
-=======
         freeze: bool | None = None,
->>>>>>> 06299e1a
     ) -> None:
         super().__init__()
         self.timestep = timestep
@@ -213,8 +210,6 @@
         self.embeddings = embeddings
         self.position_encoding = position_encoding
 
-<<<<<<< HEAD
-=======
         if freeze is not None:
             if freeze is False and (
                 params_to_unfreeze := tuple(
@@ -227,7 +222,6 @@
 
             self.requires_grad_(not freeze).train(not freeze)  # pyright: ignore[reportUnusedCallResult]
 
->>>>>>> 06299e1a
     def build_episode(
         self,
         inputs: TensorDict,
